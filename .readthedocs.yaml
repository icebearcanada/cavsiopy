--- conflicted
+++ resolved
@@ -22,10 +22,7 @@
 # Optionally build your docs in additional formats such as PDF and ePub
 formats: 
     - pdf
-<<<<<<< HEAD
-=======
 #    - epub
->>>>>>> 13bc2df9
 
 # Optional but recommended, declare the Python requirements required
 # to build your documentation
